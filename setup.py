--- conflicted
+++ resolved
@@ -46,10 +46,6 @@
         'console_scripts':
             ['ocd-dt-namer=ocdutils.dtnamer:main',
              'ocd-uniq-namer=ocdutils.uniqnamer:main',
-<<<<<<< HEAD
-             'ocd-fslinter=ocdutils.ocdfslinter:main']
-=======
              'ocd-fs-janitor=ocdutils.fsjanitor:main']
->>>>>>> 6b09ffd8
     }
 )