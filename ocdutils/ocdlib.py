--- conflicted
+++ resolved
@@ -1,5 +1,3 @@
-<<<<<<< HEAD
-=======
 #!/usr/bin/env python3
 # -*- encoding: utf-8 -*-
 
@@ -21,7 +19,6 @@
 # USA.
 
 
->>>>>>> 6b09ffd8
 import pathlib
 
 
@@ -33,16 +30,16 @@
     pass
 
 
-def crc32(p, block_size=1024*1024*4):
+def crc32(filepath, block_size=1024*1024*4):
     """
     Calculate crc32 for a path object.
     CRC32 is returned as a hexadecimal string
     """
 
-    if not isinstance(p, pathlib.Path):
-        p = pathlib.Path(p)
+    if not isinstance(filepath, str):
+        filepath = str(filepath)
 
-    with p.open('rb') as fh:
+    with open(filepath, 'rb') as fh:
         value = 0
         while True:
             buff = fh.read(block_size)
