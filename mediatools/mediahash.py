--- conflicted
+++ resolved
@@ -19,12 +19,7 @@
 
 
 import logging
-<<<<<<< HEAD
-import os
 import sys
-from collections.abc import Iterable
-=======
->>>>>>> 9da51e22
 from pathlib import Path
 
 import click
