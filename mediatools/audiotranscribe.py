#!/usr/bin/env python3

# Copyright (C) 2022 Luis López <luis@cuarentaydos.com>
#
# This program is free software; you can redistribute it and/or
# modify it under the terms of the GNU General Public License
# as published by the Free Software Foundation; either version 2
# of the License, or (at your option) any later version.
#
# This program is distributed in the hope that it will be useful,
# but WITHOUT ANY WARRANTY; without even the implied warranty of
# MERCHANTABILITY or FITNESS FOR A PARTICULAR PURPOSE.  See the
# GNU General Public License for more details.
#
# You should have received a copy of the GNU General Public License
# along with this program; if not, write to the Free Software
# Foundation, Inc., 51 Franklin Street, Fifth Floor, Boston, MA  02110-1301,
# USA.


from __future__ import annotations

import dataclasses
import io
import json
import logging
<<<<<<< HEAD
import os
import shutil
import sys
=======
>>>>>>> 9da51e22
from pathlib import Path

import click
import pysrt

from .backends import (
    AudioSegment,
    AudioTranscription,
    AudioTranscriptor,
    BaseBackendFactory,
)
from .lib import filesystem as fs

LOGGER = logging.getLogger(__name__)


ENVIRON_KEY = "AUDIO_TRANSCRIPTOR"
DEFAULT_BACKEND = "openai"
BACKENDS = {
    "openai": "OpenAI",
    "whisper": "WhisperPy",
    "whispercpp": "WhisperCpp",
}


class SrtTimeFmt:
    @staticmethod
    def str_to_int(text: str) -> int:
        return pysrt.SubRipTime.from_string(text).ordinal

    @staticmethod
    def int_to_str(ms: int) -> str:
        return str(pysrt.SubRipTime.from_ordinal(ms))


class JSONFmt:
    @staticmethod
    def loads(text: str) -> AudioTranscription:
        data = json.loads(text)
        return AudioTranscription(
            text=data["text"],
            segments=[
                AudioSegment(start=s["start"], end=s["end"], text=s["text"])
                for s in data.get("segments", [])
            ],
            language=data.get("language", None),
        )

    @staticmethod
    def dumps(transcription: AudioTranscription) -> str:
        if transcription.segments is None:
            segments = None
        else:
            segments = [dataclasses.asdict(x) for x in transcription.segments]

        return json.dumps(
            dict(
                text=transcription.text,
                segments=segments,
                language=transcription.language,
            )
        )


class SrtFmt:
    @staticmethod
    def loads(text) -> AudioTranscription:
        sub = pysrt.from_string(text)
        segments = [
            AudioSegment(start=x.start.ordinal, end=x.end.ordinal, text=x.text)
            for x in sub
        ]
        text = "".join([x.text for x in sub]).strip()

        return AudioTranscription(text=text, segments=segments)

    @staticmethod
    def dumps(transcription: AudioTranscription) -> str:
        srt = pysrt.SubRipFile(
            items=[
                pysrt.SubRipItem(
                    index=idx + 1,
                    start=pysrt.SubRipTime.from_ordinal(s.start * 1000),
                    end=pysrt.SubRipTime.from_ordinal(s.end * 1000),
                    text=s.text,
                )
                for idx, s in enumerate(transcription.segments)
            ]
        )

        buff = io.StringIO()
        srt.write_into(buff)
        ret = buff.getvalue()
        buff.close()

        return ret


def AudioTranscriptorFactory(backend: str | None = None, **kwargs) -> AudioTranscriptor:
    return BaseBackendFactory(
        backend=backend, id=ENVIRON_KEY, map=BACKENDS, default=DEFAULT_BACKEND
    )(**kwargs)


def transcribe(
    file: Path, *, backend: str | None = DEFAULT_BACKEND, **kwargs
) -> AudioTranscription:
    return AudioTranscriptorFactory(backend=backend).transcribe(file, **kwargs)


@click.command("transcribe")
@click.option("--recursive", "-r", is_flag=True, default=False)
@click.option("--overwrite", "-f", is_flag=True, default=False)
@click.argument("targets", nargs=-1, required=True, type=Path)
def transcribe_cmd(
    targets: list[Path],
    overwrite: bool = False,
    recursive: bool = False,
):
    tr = AudioTranscriptorFactory()

    for audiofp in fs.iter_files_in_targets(
        targets, recursive=recursive, error_handler=lambda x: click.echo(x, err=True)
    ):
        strfp = fs.change_file_extension(audiofp, "srt")
        if strfp.exists() and not overwrite:
            click.echo(f"{strfp}: already exists")
            continue

        mime = fs.file_mime(audiofp)
        if not mime.startswith("video/") and not mime.startswith("audio/"):
            click.echo(f"{audiofp}: not a media file", err=True)
            continue

        txtbuff = tr.transcribe(audiofp)
        srtbuff = SrtFmt.dumps(txtbuff)

        temp = fs.temp_filename(strfp)
        temp.write_text(srtbuff)

        fs.clone_stat(audiofp, temp)

        shutil.move(temp, strfp)


def main(*args) -> int:
    return transcribe_cmd(*args) or 0


if __name__ == "__main__":
    import sys

    sys.exit(main(*sys.argv))<|MERGE_RESOLUTION|>--- conflicted
+++ resolved
@@ -24,12 +24,8 @@
 import io
 import json
 import logging
-<<<<<<< HEAD
-import os
 import shutil
 import sys
-=======
->>>>>>> 9da51e22
 from pathlib import Path
 
 import click
